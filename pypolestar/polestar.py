"""Asynchronous Python client for the Polestar API.""" ""

import logging
import threading
import time
from collections import defaultdict
from datetime import datetime, timedelta
from typing import Any

import httpx
from gql.client import AsyncClientSession
from gql.transport.exceptions import TransportQueryError
from graphql import DocumentNode

from .auth import PolestarAuth
from .const import API_MYSTAR_V2_URL, BATTERY_DATA, CAR_INFO_DATA, ODO_METER_DATA
from .exception import (
    PolestarApiException,
    PolestarAuthException,
    PolestarNoDataException,
    PolestarNotAuthorizedException,
)
from .graphql import (
    QUERY_GET_BATTERY_DATA,
    QUERY_GET_CONSUMER_CARS_V2,
    QUERY_GET_CONSUMER_CARS_V2_VERBOSE,
    QUERY_GET_ODOMETER_DATA,
    get_gql_client,
    get_gql_session,
)
from .models import CarBatteryData, CarInformationData, CarOdometerData

_LOGGER = logging.getLogger(__name__)


class PolestarApi:
    """Main class for handling connections with the Polestar API."""

    def __init__(
        self,
        username: str,
        password: str,
        client_session: httpx.AsyncClient | None = None,
        vins: list[str] | None = None,
        unique_id: str | None = None,
    ) -> None:
        """Initialize the Polestar API."""
        self.client_session = client_session or httpx.AsyncClient()
        self.username = username
        self.auth = PolestarAuth(username, password, self.client_session, unique_id)
        self.updating: dict[str, threading.Lock] = defaultdict(threading.Lock)
        self.latest_call_code: int | None = None
        self.data_by_vin: dict[str, dict[str, Any]] = defaultdict(dict)
        self.configured_vins = set(vins) if vins else None
        self.available_vins: set[str] = set()
        self.logger = _LOGGER.getChild(unique_id) if unique_id else _LOGGER
        self.api_url = API_MYSTAR_V2_URL
        self.gql_client = get_gql_client(url=self.api_url, client=self.client_session)
        self.gql_session: AsyncClientSession | None = None

    async def async_init(self, verbose: bool = False) -> None:
        """Initialize the Polestar API."""

        await self.auth.async_init()
        await self.auth.get_token()

        if self.auth.access_token is None:
            raise PolestarAuthException(f"No access token for {self.username}")

        self.gql_session = await get_gql_session(self.gql_client)

        if not (car_data := await self._get_vehicle_data(verbose=verbose)):
            self.logger.warning("No cars found for %s", self.username)
            return

        for data in car_data:
            vin = data["vin"]
            if self.configured_vins and vin not in self.configured_vins:
                continue
            self.data_by_vin[vin][CAR_INFO_DATA] = data
            self.available_vins.add(vin)
            self.logger.debug("API setup for VIN %s", vin)

        if self.configured_vins and (
            missing_vins := self.configured_vins - self.available_vins
        ):
            self.logger.warning("Could not found configured VINs %s", missing_vins)

    async def async_logout(self) -> None:
        """Log out from Polestar API."""
        await self.auth.async_logout()

    def get_available_vins(self) -> list[str]:
        """Get list of all available VINs"""
        return list(self.available_vins)

    def get_car_information(self, vin: str) -> CarInformationData | None:
        """
        Get car information for the specified VIN.

        Args:
            vin: The vehicle identification number
        Returns:
            CarInformationData if data exists, None otherwise
        Raises:
            KeyError: If the VIN doesn't exist
            ValueError: If data conversion fails
        """

        self._ensure_data_for_vin(vin)

        if data := self.data_by_vin[vin].get(CAR_INFO_DATA):
            try:
                return CarInformationData.from_dict(data)
            except Exception as exc:
                raise ValueError("Failed to convert car information data") from exc

    def get_car_battery(self, vin: str) -> CarBatteryData | None:
        """
        Get car battery information for the specified VIN.

        Args:
            vin: The vehicle identification number
        Returns:
            CarBatteryData if data exists, None otherwise
        Raises:
            KeyError: If the VIN doesn't exist
            ValueError: If data conversion fails
        """

        self._ensure_data_for_vin(vin)

        if data := self.data_by_vin[vin].get(BATTERY_DATA):
            try:
                return CarBatteryData.from_dict(data)
            except Exception as exc:
                raise ValueError("Failed to convert car battery data") from exc

    def get_car_odometer(self, vin: str) -> CarOdometerData | None:
        """
        Get car odometer information for the specified VIN.

        Args:
            vin: The vehicle identification number
        Returns:
            CarOdometerData if data exists, None otherwise
        Raises:
            KeyError: If the VIN doesn't exist
            ValueError: If data conversion fails
        """

        self._ensure_data_for_vin(vin)

        if data := self.data_by_vin[vin].get(ODO_METER_DATA):
            try:
                return CarOdometerData.from_dict(data)
            except Exception as exc:
                raise ValueError("Failed to convert car odometer data") from exc

    async def get_ev_data(self, vin: str) -> None:
        """Get the latest data from the Polestar API."""

        if not self.updating[vin].acquire(blocking=False):
            self.logger.debug("Skipping update, already in progress")
            return

        try:
<<<<<<< HEAD
            await self.auth.get_token()
=======
            if self.auth.need_token_refresh():
                await self.auth.get_token(force=True)
        except Exception as exc:
            self.latest_call_code = 500
            self.logger.warning("Auth Exception: %s", str(exc))
            self.updating.release()
            return
>>>>>>> a1c47479

            self.logger.debug("Starting update for VIN %s", vin)
            t1 = time.perf_counter()

            await self._get_odometer_data(vin)
            await self._get_battery_data(vin)

            t2 = time.perf_counter()
            self.logger.debug("Update took %.2f seconds", t2 - t1)

        except Exception as exc:
            self.latest_call_code = 500
            raise exc
        finally:
            self.updating[vin].release()

    async def _get_odometer_data(self, vin: str) -> None:
        """Get the latest odometer data from the Polestar API."""

        result = await self._query_graph_ql(
            query=QUERY_GET_ODOMETER_DATA,
            variable_values={"vin": vin},
        )

        res = self.data_by_vin[vin][ODO_METER_DATA] = result[ODO_METER_DATA]

        self.logger.debug("Received odometer data: %s", res)

    async def _get_battery_data(self, vin: str) -> None:
        result = await self._query_graph_ql(
            query=QUERY_GET_BATTERY_DATA,
            variable_values={"vin": vin},
        )

        res = self.data_by_vin[vin][BATTERY_DATA] = result[BATTERY_DATA]

        self.logger.debug("Received battery data: %s", res)

    async def _get_vehicle_data(self, verbose: bool = False) -> dict[str, Any] | None:
        """Get the latest vehicle data from the Polestar API."""

        result = await self._query_graph_ql(
            query=(
                QUERY_GET_CONSUMER_CARS_V2_VERBOSE
                if verbose
                else QUERY_GET_CONSUMER_CARS_V2
            ),
            variable_values={"locale": "en_GB"},
        )

        if result[CAR_INFO_DATA] is None or len(result[CAR_INFO_DATA]) == 0:
            self.logger.exception("No cars found in account")
            raise PolestarNoDataException("No cars found in account")

        return result[CAR_INFO_DATA]

    def _ensure_data_for_vin(self, vin: str) -> None:
        """Ensure we have data for given VIN"""

        if vin not in self.available_vins:
            raise KeyError(f"VIN {vin} not available")

        if vin not in self.data_by_vin:
            raise KeyError(f"No data for VIN {vin}")

    async def _query_graph_ql(
        self,
        query: DocumentNode,
        operation_name: str | None = None,
        variable_values: dict[str, Any] | None = None,
    ):
        if self.gql_session is None:
            raise RuntimeError("GraphQL not connected")

        self.logger.debug("GraphQL URL: %s", self.api_url)

        try:
            result = await self.gql_session.execute(
                query,
                operation_name=operation_name,
                variable_values=variable_values,
                extra_args={
                    "headers": {"Authorization": f"Bearer {self.auth.access_token}"}
                },
            )
        except TransportQueryError as exc:
            self.logger.debug("GraphQL TransportQueryError: %s", str(exc))
            if (
                exc.errors
                and exc.errors[0].get("extensions", {}).get("code") == "UNAUTHENTICATED"
            ):
                self.latest_call_code = 401
                raise PolestarNotAuthorizedException(exc.errors[0]["message"]) from exc
            self.latest_call_code = 500
            raise PolestarApiException from exc
        except Exception as exc:
            self.logger.debug("GraphQL Exception: %s", str(exc))
            raise exc

        self.logger.debug("GraphQL Result: %s", result)
        self.latest_call_code = 200

        return result<|MERGE_RESOLUTION|>--- conflicted
+++ resolved
@@ -165,17 +165,7 @@
             return
 
         try:
-<<<<<<< HEAD
             await self.auth.get_token()
-=======
-            if self.auth.need_token_refresh():
-                await self.auth.get_token(force=True)
-        except Exception as exc:
-            self.latest_call_code = 500
-            self.logger.warning("Auth Exception: %s", str(exc))
-            self.updating.release()
-            return
->>>>>>> a1c47479
 
             self.logger.debug("Starting update for VIN %s", vin)
             t1 = time.perf_counter()
